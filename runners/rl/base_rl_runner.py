import importlib
import time

import numpy as np
import torch

from readers.gym_reader import GymReader, ReplayBuffer
from pylego import misc, runner


class BaseRLRunner(runner.Runner):

    def __init__(self, flags, model_class, log_keys, *args, **kwargs):
        self.flags = flags
        if flags.samples_per_seq != 1:
            raise ValueError('! ERROR: samples_per_seq != 1 is not supported for RL')

        self.emulator = GymReader(flags.env, flags.seq_len, flags.batch_size, flags.threads, np.inf)
        self.emulator_iter = self.emulator.iter_batches('train', flags.batch_size, threads=flags.threads)
        self.emulator_state = next(self.emulator_iter).get_next()[:4]
        self.action_space = self.emulator.action_space()
        self.eps_decay = misc.LinearDecay(flags.eps_decay_start, flags.eps_decay_end, 1.0, flags.eps_final)
        self.replay_ratio_decay = misc.LinearDecay(flags.add_every_start, flags.add_every_end,
                                                   flags.add_every_initial, flags.add_replay_every)

        reader = ReplayBuffer(self.emulator, flags.replay_size, flags.iters_per_epoch, flags.t_diff_min,
                              flags.t_diff_max, skip_init=bool(flags.load_file))

        summary_dir = flags.log_dir + '/summary'
        log_keys.append('rewards_per_ep')
        super().__init__(reader, flags.batch_size, flags.epochs, summary_dir, log_keys=log_keys,
                         threads=flags.threads, print_every=flags.print_every, visualize_every=flags.visualize_every,
                         max_batches=flags.max_batches, *args, **kwargs)
        model_class = misc.get_subclass(importlib.import_module('models.' + self.flags.model), model_class)
        self.model = model_class(self.flags, action_space=self.action_space, rl=True, replay_buffer=reader,
                                 optimizer=flags.optimizer, learning_rate=flags.learning_rate, cuda=flags.cuda,
                                 load_file=flags.load_file, save_every=flags.save_every, save_file=flags.save_file,
                                 debug=flags.debug)

        # consider history length for simulation to be the expected t seen during TDQVAE training
        self.history_length = int(np.ceil(0.5 * (flags.seq_len + flags.t_diff_min))) - 1
        self.simulation_start = flags.seq_len - self.history_length
        print('* Simulation history length:', self.history_length)

        self.rewards = np.zeros([self.emulator_state[0].size(0)])

    def run_epoch(self, epoch, split, train=False, log=True):
        """Iterates the epoch data for a specific split."""
        print('\n* Starting epoch %d, split %s' % (epoch, split), '(train: ' + str(train) + ')')
        self.reset_epoch_reports()
        self.model.set_train(train)

        timestamp = time.time()
        reader_iter = self.reader.iter_batches(split, self.batch_size, shuffle=train, partial_batching=not train,
                                               threads=self.threads, max_batches=self.max_batches)
        for i in range(self.reader.get_size(split)):
<<<<<<< HEAD
            ratio = int(self.replay_ratio_decay.get_y(self.model.get_train_steps()))
            if self.model.get_train_steps() % ratio == 0:
=======
            try:
                train_batch = next(reader_iter)
            except StopIteration:
                break

            if self.model.get_train_steps() % self.flags.add_replay_every == 0:
>>>>>>> 1621765d
                obs, actions, rewards = self.emulator_state[:3]
                obs = obs[:, self.simulation_start:]
                actions = actions[:, self.simulation_start:]
                rewards = rewards[:, self.simulation_start:]
                obs, actions, rewards = self.model.prepare_batch([obs, actions, rewards])

                self.model.set_train(False)
                with torch.no_grad():
                    q = self.model.model.compute_q(obs, actions)
                self.model.set_train(True)

                selected_actions = torch.argmax(q, dim=1).cpu().numpy()
                random_actions = np.random.randint(0, self.action_space, size=selected_actions.shape)
                eps = self.eps_decay.get_y(self.model.get_train_steps())
                do_random = np.random.choice(2, size=selected_actions.shape, p=[1. - eps, eps])
                actions = np.where(do_random, random_actions, selected_actions)

                self.emulator_state = next(self.emulator_iter).get_next(actions)[:4]
                self.reader.add(self.emulator_state)  # add trajectory to replay buffer

                rewards = self.emulator_state[2][:, -1]
                self.rewards += rewards
                dones = self.emulator_state[3][:, -1] > 1e-6
                if np.any(dones):
                    rewards_per_ep = self.rewards[dones].mean()
                    self.rewards[dones] = 0.0
                    self.log_train_report({'rewards_per_ep': rewards_per_ep}, self.model.get_train_steps())

            report = self.clean_report(self.run_batch(train_batch, train=train))
            if self.model.get_train_steps() % self.flags.freeze_every == 0:
                self.model.update_target_net()

            report['time_'] = time.time() - timestamp
            if train:
                self.log_train_report(report, self.model.get_train_steps())
            self.epoch_reports.append(report)
            if self.print_every > 0 and i % self.print_every == 0:
                self.print_report(epoch, report, step=i)
            if train and self.visualize_every > 0 and self.model.get_train_steps() % self.visualize_every == 0:
                self.model.set_train(False)
                self.train_visualize()
                self.model.set_train(True)

            timestamp = time.time()

        epoch_report = self.get_epoch_report()
        self.print_report(epoch, epoch_report)
        if train:
            self.log_epoch_train_report(epoch_report, self.model.get_train_steps())
        elif log:
            self.log_epoch_val_report(epoch_report, self.model.get_train_steps())

        self.model.set_train(False)
        self.post_epoch_visualize(epoch, split)<|MERGE_RESOLUTION|>--- conflicted
+++ resolved
@@ -54,17 +54,13 @@
         reader_iter = self.reader.iter_batches(split, self.batch_size, shuffle=train, partial_batching=not train,
                                                threads=self.threads, max_batches=self.max_batches)
         for i in range(self.reader.get_size(split)):
-<<<<<<< HEAD
-            ratio = int(self.replay_ratio_decay.get_y(self.model.get_train_steps()))
-            if self.model.get_train_steps() % ratio == 0:
-=======
             try:
                 train_batch = next(reader_iter)
             except StopIteration:
                 break
 
-            if self.model.get_train_steps() % self.flags.add_replay_every == 0:
->>>>>>> 1621765d
+            ratio = int(self.replay_ratio_decay.get_y(self.model.get_train_steps()))
+            if self.model.get_train_steps() % ratio == 0:
                 obs, actions, rewards = self.emulator_state[:3]
                 obs = obs[:, self.simulation_start:]
                 actions = actions[:, self.simulation_start:]
