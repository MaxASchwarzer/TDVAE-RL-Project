import importlib
import time

import numpy as np
import torch

from readers.gym_reader import GymReader, ReplayBuffer
from pylego import misc, runner


def trim_batch(seq_len, batch):
    if seq_len <= 0:
        return batch
    else:
        obs, actions, rewards, done, t1, t2, returns, is_weight, idxs = batch
        return (obs[:, :seq_len], actions[:, :seq_len], rewards[:, :seq_len], done[:, :seq_len], t1, t2, returns,
                is_weight, idxs)


class BaseRLRunner(runner.Runner):

    def __init__(self, flags, model_class, log_keys, *args, **kwargs):
        self.flags = flags
        if flags.samples_per_seq != 1:
            raise ValueError('! ERROR: samples_per_seq != 1 is not supported for RL')

        # MiniGrid is an optional dependency, so only import if the user wants it
        # MiniGrid can be installed by cloning and installing https://github.com/maximecb/gym-minigrid.git
        if "minigrid" in flags.env.lower():
            print("Attempting to import MiniGrid environments.")
            # import gym_minigrid  # XXX why importing this here?
            # Image normalization will crash minigrid, since observations aren't pixels, so force this
            flags.raw = True

        if "minigrid" in flags.env.lower() or "mujoco" in flags.env.lower():
            self.visualize = False
            flags.visualize_every = -1
        else:
            self.visualize = True

        self.mpc = flags.mpc
        self.boltzmann_mpc = flags.boltzmann_mpc
        self.emulator = GymReader(flags.env, flags.seq_len, int(np.ceil(flags.batch_size / flags.add_replay_every)),
                                  flags.threads, np.inf, raw=flags.raw)
        self.action_space = self.emulator.action_space()
        self.seq_len_upper = flags.seq_len
        self.eps_decay = misc.LinearDecay(flags.eps_decay_start, flags.eps_decay_end, 1.0, flags.eps_final)

        if flags.seq_len_initial < 0:
            flags.seq_len_initial = flags.seq_len
        self.seq_len_decay = misc.LinearDecay(flags.seq_len_decay_start, flags.seq_len_decay_end,
                                              flags.seq_len_initial, flags.seq_len)
        reader = ReplayBuffer(self.emulator, flags.replay_size, flags.initial_replay_size, flags.iters_per_epoch,
                              flags.t_diff_min, flags.t_diff_max, flags.discount_factor,
                              initial_len=int(self.seq_len_decay.get_y(0)), skip_init=bool(flags.load_file))

        summary_dir = flags.log_dir + '/summary'
        log_keys.extend(['rewards_per_ep_mean', 'rewards_per_ep_std'])
        super().__init__(reader, flags.batch_size, flags.epochs, summary_dir, log_keys=log_keys,
                         threads=flags.threads, print_every=flags.print_every, visualize_every=flags.visualize_every,
                         max_batches=flags.max_batches, *args, **kwargs)
        model_class = misc.get_subclass(importlib.import_module('models.' + self.flags.model), model_class)
        self.model = model_class(self.flags, action_space=self.action_space, rl=True, replay_buffer=reader,
                                 optimizer=flags.optimizer, learning_rate=flags.learning_rate, cuda=flags.cuda,
                                 load_file=flags.load_file, save_every=flags.save_every, save_file=flags.save_file,
                                 max_save_files=2, debug=flags.debug)

        # consider history length for simulation to be the expected t seen during TDQVAE training
        self.history_length = int(np.ceil(0.5 * (int(self.seq_len_decay.get_y(self.model.get_train_steps())) +
                                                 flags.t_diff_min))) - 1
        print('* Current simulation history length:', self.history_length)

        self.emulator_iter = self.emulator.iter_batches('train', self.emulator.batch_size, threads=flags.threads)
        self.emulator_state = next(self.emulator_iter).get_next()[:5]  # init emulator state after model loading

        self.eval_episodes = self.flags.eval_episodes
        if self.eval_episodes <= 0:
            self.eval_episodes = self.flags.batch_size
        self.eval_emulator = GymReader(flags.env, flags.seq_len, self.eval_episodes, flags.threads,
                                       flags.eval_episode_length, raw=flags.raw)

    def run_epoch(self, epoch, split, train=False, log=True):
        """Iterates the epoch data for a specific split."""
        print('\n* Starting epoch %d, split %s' % (epoch, split), '(train: ' + str(train) + ')')
        self.reset_epoch_reports()
        self.model.set_train(train)

        timestamp = time.time()
        reader_iter = self.reader.iter_batches(split, self.batch_size, shuffle=train, partial_batching=not train,
                                               threads=self.threads, max_batches=self.max_batches)
        if self.mpc:
            option_length = 0
        for i in range(self.reader.get_size(split)):
            try:
                train_batch = next(reader_iter)
            except StopIteration:
                break

            seq_len = int(self.seq_len_decay.get_y(self.model.get_train_steps()))
            if self.mpc and option_length == 0:
                option_length = np.random.randint(4, self.seq_len_upper-2)
                option = None
            self.history_length = int(np.ceil(0.5 * (seq_len + self.flags.t_diff_min))) - 1
            simulation_start = seq_len - self.history_length
            obs, actions, rewards, done = self.emulator_state[:4]
            obs = obs[:, simulation_start:]
            actions = actions[:, simulation_start:]
            rewards = rewards[:, simulation_start:]
            done = done[:, simulation_start:]
            obs, actions, rewards, done = self.model.prepare_batch([obs, actions, rewards, done])

            self.model.set_train(False)
            with torch.no_grad():
                if self.mpc:
                    selected_actions, option = self.model.model.predictive_control(obs, actions, rewards, done,
                                                                                   option=option, num_rollouts=50,
                                                                                   rollout_length=1,
                                                                                   jump_length=option_length,
                                                                                   gamma=self.flags.discount_factor,
                                                                                   boltzmann=self.boltzmann_mpc)
                    option_length -= 1
                else:
                    q = self.model.model.compute_q(obs, actions, rewards, done)
                    selected_actions = torch.argmax(q, dim=1).cpu().numpy()

            self.model.set_train(True)
            random_actions = np.random.randint(0, self.action_space, size=selected_actions.shape)
            eps = self.eps_decay.get_y(self.model.get_train_steps())
            do_random = np.random.choice(2, size=selected_actions.shape, p=[1. - eps, eps])
            actions = np.where(do_random, random_actions, selected_actions)

            self.emulator_state = next(self.emulator_iter).get_next(actions)[:5]

            # add trajectory to replay buffer
            self.reader.add(self.emulator_state, truncated_len=seq_len)

            train_batch = trim_batch(seq_len, train_batch)
            report = self.clean_report(self.run_batch(train_batch, train=train))
            if self.model.get_train_steps() % self.flags.freeze_every == 0:
                print('* Updating target Q network')
                self.model.update_target_net()

            report['time_'] = time.time() - timestamp
            if train:
                self.log_train_report(report, self.model.get_train_steps())
            self.epoch_reports.append(report)
            if self.print_every > 0 and i % self.print_every == 0:
                self.print_report(epoch, report, step=i)
            if train and self.visualize_every > 0 and self.model.get_train_steps() % self.visualize_every == 0:
                self.model.set_train(False)
                self.train_visualize()
                self.model.set_train(True)

            timestamp = time.time()

        # Evaluate
        print('* Evaluating greedy policy')
        actions = None
        sum_of_rewards = np.zeros([self.eval_episodes])
        all_dones = np.zeros([self.eval_episodes])
        self.eval_emulator.reset()
        for cond_batch in self.eval_emulator.iter_batches('train', self.eval_episodes, threads=self.flags.threads):
            obs, actions, rewards, done = cond_batch.get_next(actions)[:4]
            if actions is not None:
                sum_of_rewards += rewards[:, -1] * np.maximum(1.0 - all_dones, 0.0)
                all_dones += done[:, -1]
                if np.all(all_dones > 1e-6):
                    break

            obs = obs[:, simulation_start:]
            actions = actions[:, simulation_start:]
            rewards = rewards[:, simulation_start:]
            done = done[:, simulation_start:]
            obs, actions, rewards, done = self.model.prepare_batch([obs, actions, rewards, done])
            self.model.set_train(False)
            with torch.no_grad():
                if self.mpc:
<<<<<<< HEAD
                    actions, option = self.model.model.predictive_control(obs, actions, rewards, done,
                                                                          num_rollouts=50, rollout_length=1,
                                                                          jump_length=1,
                                                                          gamma=self.discount_factor,
                                                                          boltzmann=False)

=======
                    actions, option = self.model.model.predictive_control(obs, actions, rewards, done, num_rollouts=50,
                                                                          rollout_length=1, jump_length=5,
                                                                          gamma=self.flags.discount_factor,
                                                                          boltzmann=False)
>>>>>>> 2984d3eb
                else:
                    q = self.model.model.compute_q(obs, actions, rewards, done)
                    actions = torch.argmax(q, dim=1).cpu().numpy()
            self.model.set_train(True)

        report = {'rewards_per_ep_mean': sum_of_rewards.mean(), 'rewards_per_ep_std': sum_of_rewards.std()}
        self.log_report(report, self.model.get_train_steps())

        # Finish epoch
        epoch_report = self.get_epoch_report()
        epoch_report.update(report)
        self.print_report(epoch, epoch_report)
        if train:
            self.log_epoch_train_report(epoch_report, self.model.get_train_steps())
        elif log:
            self.log_epoch_val_report(epoch_report, self.model.get_train_steps())

        self.model.set_train(False)
        if self.visualize:
            self.post_epoch_visualize(epoch, split)<|MERGE_RESOLUTION|>--- conflicted
+++ resolved
@@ -175,19 +175,11 @@
             self.model.set_train(False)
             with torch.no_grad():
                 if self.mpc:
-<<<<<<< HEAD
                     actions, option = self.model.model.predictive_control(obs, actions, rewards, done,
                                                                           num_rollouts=50, rollout_length=1,
                                                                           jump_length=1,
                                                                           gamma=self.discount_factor,
                                                                           boltzmann=False)
-
-=======
-                    actions, option = self.model.model.predictive_control(obs, actions, rewards, done, num_rollouts=50,
-                                                                          rollout_length=1, jump_length=5,
-                                                                          gamma=self.flags.discount_factor,
-                                                                          boltzmann=False)
->>>>>>> 2984d3eb
                 else:
                     q = self.model.model.compute_q(obs, actions, rewards, done)
                     actions = torch.argmax(q, dim=1).cpu().numpy()
