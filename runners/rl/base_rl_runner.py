import importlib
import time

import numpy as np
import torch

from readers.gym_reader import GymReader, ReplayBuffer
from pylego import misc, runner


def trim_batch(seq_len, batch):
    if seq_len <= 0:
        return batch
    else:
        obs, actions, rewards, done, t1, t2, returns, is_weight, idxs = batch
        return (obs[:, :seq_len], actions[:, :seq_len], rewards[:, :seq_len], done[:, :seq_len], t1, t2, returns,
                is_weight, idxs)


class BaseRLRunner(runner.Runner):

    def __init__(self, flags, model_class, log_keys, *args, **kwargs):
        self.flags = flags
        if flags.samples_per_seq != 1:
            raise ValueError('! ERROR: samples_per_seq != 1 is not supported for RL')

        # MiniGrid is an optional dependency, so only import if the user wants it
        # MiniGrid can be installed by cloning and installing https://github.com/maximecb/gym-minigrid.git
        if "minigrid" in flags.env.lower():
            print("Attempting to import MiniGrid environments.")
            # import gym_minigrid  # XXX why importing this here?
            # Image normalization will crash minigrid, since observations aren't pixels, so force this
            flags.raw = True

        if "minigrid" in flags.env.lower() or "mujoco" in flags.env.lower():
            self.visualize = False
            flags.visualize_every = -1
        else:
            self.visualize = True

        self.mpc = flags.mpc
<<<<<<< HEAD
        self.emulator = GymReader(flags.env, flags.seq_len, int(np.ceil(flags.batch_size / flags.add_replay_every)),
                                  flags.threads, np.inf, raw=flags.raw)
=======
        self.boltzmann_mpc = flags.boltzmann_mpc
        self.emulator = GymReader(flags.env, flags.seq_len, flags.batch_size, flags.threads, np.inf, raw=flags.raw)
>>>>>>> 1f69c639
        self.action_space = self.emulator.action_space()
        self.seq_len_upper = flags.seq_len
        self.eps_decay = misc.LinearDecay(flags.eps_decay_start, flags.eps_decay_end, 1.0, flags.eps_final)

        if flags.seq_len_initial < 0:
            flags.seq_len_initial = flags.seq_len
        self.seq_len_decay = misc.LinearDecay(flags.seq_len_decay_start, flags.seq_len_decay_end,
                                              flags.seq_len_initial, flags.seq_len)
        reader = ReplayBuffer(self.emulator, flags.replay_size, flags.initial_replay_size, flags.iters_per_epoch,
                              flags.t_diff_min, flags.t_diff_max, flags.discount_factor,
                              initial_len=int(self.seq_len_decay.get_y(0)), skip_init=bool(flags.load_file))

        summary_dir = flags.log_dir + '/summary'
        log_keys.append('rewards_per_ep')
        super().__init__(reader, flags.batch_size, flags.epochs, summary_dir, log_keys=log_keys,
                         threads=flags.threads, print_every=flags.print_every, visualize_every=flags.visualize_every,
                         max_batches=flags.max_batches, *args, **kwargs)
        model_class = misc.get_subclass(importlib.import_module('models.' + self.flags.model), model_class)
        self.model = model_class(self.flags, action_space=self.action_space, rl=True, replay_buffer=reader,
                                 optimizer=flags.optimizer, learning_rate=flags.learning_rate, cuda=flags.cuda,
                                 load_file=flags.load_file, save_every=flags.save_every, save_file=flags.save_file,
                                 max_save_files=2, debug=flags.debug)

        # consider history length for simulation to be the expected t seen during TDQVAE training
        self.history_length = int(np.ceil(0.5 * (int(self.seq_len_decay.get_y(0)) + flags.t_diff_min))) - 1
        print('* Initial simulation history length:', self.history_length)

        self.emulator_iter = self.emulator.iter_batches('train', self.emulator.batch_size, threads=flags.threads)
        self.emulator_state = next(self.emulator_iter).get_next()[:5]  # init emulator state after model loading

        self.eval_episodes = self.flags.eval_episodes
        if self.eval_episodes <= 0:
            self.eval_episodes = self.flags.batch_size
        self.eval_emulator = GymReader(flags.env, flags.seq_len, self.eval_episodes, flags.threads,
                                       flags.eval_episode_length, raw=flags.raw)

    def run_epoch(self, epoch, split, train=False, log=True):
        """Iterates the epoch data for a specific split."""
        print('\n* Starting epoch %d, split %s' % (epoch, split), '(train: ' + str(train) + ')')
        self.reset_epoch_reports()
        self.model.set_train(train)

        timestamp = time.time()
        reader_iter = self.reader.iter_batches(split, self.batch_size, shuffle=train, partial_batching=not train,
                                               threads=self.threads, max_batches=self.max_batches)
        for i in range(self.reader.get_size(split)):
            try:
                train_batch = next(reader_iter)
            except StopIteration:
                break

            seq_len = int(self.seq_len_decay.get_y(self.model.get_train_steps()))
            self.history_length = int(np.ceil(0.5 * (seq_len + self.flags.t_diff_min))) - 1
            simulation_start = seq_len - self.history_length
<<<<<<< HEAD

            obs, actions, rewards, done = self.emulator_state[:4]
            obs = obs[:, simulation_start:]
            actions = actions[:, simulation_start:]
            rewards = rewards[:, simulation_start:]
            done = done[:, simulation_start:]
            obs, actions, rewards, done = self.model.prepare_batch([obs, actions, rewards, done])

            self.model.set_train(False)
            with torch.no_grad():
                q = self.model.model.compute_q(obs, actions, rewards, done)
            self.model.set_train(True)

            if self.mpc:
                selected_actions = self.model.model.predictive_control(obs, actions, rewards, done, num_rollouts=10,
                                                                       rollout_length=5, jump_length=5)
            else:
                selected_actions = torch.argmax(q, dim=1).cpu().numpy()
            random_actions = np.random.randint(0, self.action_space, size=selected_actions.shape)
            eps = self.eps_decay.get_y(self.model.get_train_steps())
            do_random = np.random.choice(2, size=selected_actions.shape, p=[1. - eps, eps])
            actions = np.where(do_random, random_actions, selected_actions)

            self.emulator_state = next(self.emulator_iter).get_next(actions)[:5]

            # add trajectory to replay buffer
            self.reader.add(self.emulator_state, truncated_len=seq_len)
=======
            if self.model.get_train_steps() % ratio == 0:
                obs, actions, rewards, done = self.emulator_state[:4]
                obs = obs[:, simulation_start:]
                actions = actions[:, simulation_start:]
                rewards = rewards[:, simulation_start:]
                done = done[:, simulation_start:]
                obs, actions, rewards, done = self.model.prepare_batch([obs, actions, rewards, done])

                self.model.set_train(False)
                with torch.no_grad():
                    if self.mpc:
                        selected_actions = self.model.model.predictive_control(obs, actions, rewards, done,
                                                                               num_rollouts=50, rollout_length=1,
                                                                               jump_length=5,
                                                                               boltzmann=self.boltzmann_mpc)
                    else:
                        q = self.model.model.compute_q(obs, actions, rewards, done)
                        selected_actions = torch.argmax(q, dim=1).cpu().numpy()

                self.model.set_train(True)
                random_actions = np.random.randint(0, self.action_space, size=selected_actions.shape)
                eps = self.eps_decay.get_y(self.model.get_train_steps())
                do_random = np.random.choice(2, size=selected_actions.shape, p=[1. - eps, eps])
                actions = np.where(do_random, random_actions, selected_actions)

                self.emulator_state = next(self.emulator_iter).get_next(actions)[:5]

                # add trajectory to replay buffer
                self.reader.add(self.emulator_state, truncated_len=seq_len)

                rewards = self.emulator_state[2][:, -1]
                self.rewards += rewards
                dones = self.emulator_state[3][:, -1] > 1e-6
                if np.any(dones):
                    rewards_per_ep = self.rewards[dones].mean()
                    self.rewards[dones] = 0.0
                    self.log_train_report({'rewards_per_ep': rewards_per_ep}, self.model.get_train_steps())
>>>>>>> 1f69c639

            train_batch = trim_batch(seq_len, train_batch)
            report = self.clean_report(self.run_batch(train_batch, train=train))
            if self.model.get_train_steps() % self.flags.freeze_every == 0:
                print('* Updating target Q network')
                self.model.update_target_net()

            report['time_'] = time.time() - timestamp
            if train:
                self.log_train_report(report, self.model.get_train_steps())
            self.epoch_reports.append(report)
            if self.print_every > 0 and i % self.print_every == 0:
                self.print_report(epoch, report, step=i)
            if train and self.visualize_every > 0 and self.model.get_train_steps() % self.visualize_every == 0:
                self.model.set_train(False)
                self.train_visualize()
                self.model.set_train(True)

            timestamp = time.time()

        # Evaluate
        print('* Evaluating greedy policy')
        actions = None
        sum_of_rewards = np.zeros([self.eval_episodes])
        all_dones = np.zeros([self.eval_episodes])
        self.eval_emulator.reset()
        for cond_batch in self.eval_emulator.iter_batches('train', self.eval_episodes, threads=self.flags.threads):
            obs, actions, rewards, done = cond_batch.get_next(actions)[:4]
            if actions is not None:
                sum_of_rewards += rewards[:, -1] * np.maximum(1.0 - all_dones, 0.0)
                all_dones += done[:, -1]
                if np.all(all_dones > 1e-6):
                    break

            obs = obs[:, simulation_start:]
            actions = actions[:, simulation_start:]
            rewards = rewards[:, simulation_start:]
            done = done[:, simulation_start:]
            obs, actions, rewards, done = self.model.prepare_batch([obs, actions, rewards, done])
            self.model.set_train(False)
            with torch.no_grad():
                q = self.model.model.compute_q(obs, actions, rewards, done)
            self.model.set_train(True)
            actions = torch.argmax(q, dim=1).cpu().numpy()

        report = {'rewards_per_ep_mean': sum_of_rewards.mean(), 'rewards_per_ep_std': sum_of_rewards.std()}
        self.log_report(report, self.model.get_train_steps())

        # Finish epoch
        epoch_report = self.get_epoch_report()
        epoch_report.update(report)
        self.print_report(epoch, epoch_report)
        if train:
            self.log_epoch_train_report(epoch_report, self.model.get_train_steps())
        elif log:
            self.log_epoch_val_report(epoch_report, self.model.get_train_steps())

        self.model.set_train(False)
        if self.visualize:
            self.post_epoch_visualize(epoch, split)<|MERGE_RESOLUTION|>--- conflicted
+++ resolved
@@ -39,13 +39,9 @@
             self.visualize = True
 
         self.mpc = flags.mpc
-<<<<<<< HEAD
+        self.boltzmann_mpc = flags.boltzmann_mpc
         self.emulator = GymReader(flags.env, flags.seq_len, int(np.ceil(flags.batch_size / flags.add_replay_every)),
                                   flags.threads, np.inf, raw=flags.raw)
-=======
-        self.boltzmann_mpc = flags.boltzmann_mpc
-        self.emulator = GymReader(flags.env, flags.seq_len, flags.batch_size, flags.threads, np.inf, raw=flags.raw)
->>>>>>> 1f69c639
         self.action_space = self.emulator.action_space()
         self.seq_len_upper = flags.seq_len
         self.eps_decay = misc.LinearDecay(flags.eps_decay_start, flags.eps_decay_end, 1.0, flags.eps_final)
@@ -100,7 +96,6 @@
             seq_len = int(self.seq_len_decay.get_y(self.model.get_train_steps()))
             self.history_length = int(np.ceil(0.5 * (seq_len + self.flags.t_diff_min))) - 1
             simulation_start = seq_len - self.history_length
-<<<<<<< HEAD
 
             obs, actions, rewards, done = self.emulator_state[:4]
             obs = obs[:, simulation_start:]
@@ -111,14 +106,16 @@
 
             self.model.set_train(False)
             with torch.no_grad():
-                q = self.model.model.compute_q(obs, actions, rewards, done)
+                if self.mpc:
+                    selected_actions = self.model.model.predictive_control(obs, actions, rewards, done,
+                                                                           num_rollouts=50, rollout_length=1,
+                                                                           jump_length=5,
+                                                                           boltzmann=self.boltzmann_mpc)
+                else:
+                    q = self.model.model.compute_q(obs, actions, rewards, done)
+                    selected_actions = torch.argmax(q, dim=1).cpu().numpy()
+
             self.model.set_train(True)
-
-            if self.mpc:
-                selected_actions = self.model.model.predictive_control(obs, actions, rewards, done, num_rollouts=10,
-                                                                       rollout_length=5, jump_length=5)
-            else:
-                selected_actions = torch.argmax(q, dim=1).cpu().numpy()
             random_actions = np.random.randint(0, self.action_space, size=selected_actions.shape)
             eps = self.eps_decay.get_y(self.model.get_train_steps())
             do_random = np.random.choice(2, size=selected_actions.shape, p=[1. - eps, eps])
@@ -128,45 +125,6 @@
 
             # add trajectory to replay buffer
             self.reader.add(self.emulator_state, truncated_len=seq_len)
-=======
-            if self.model.get_train_steps() % ratio == 0:
-                obs, actions, rewards, done = self.emulator_state[:4]
-                obs = obs[:, simulation_start:]
-                actions = actions[:, simulation_start:]
-                rewards = rewards[:, simulation_start:]
-                done = done[:, simulation_start:]
-                obs, actions, rewards, done = self.model.prepare_batch([obs, actions, rewards, done])
-
-                self.model.set_train(False)
-                with torch.no_grad():
-                    if self.mpc:
-                        selected_actions = self.model.model.predictive_control(obs, actions, rewards, done,
-                                                                               num_rollouts=50, rollout_length=1,
-                                                                               jump_length=5,
-                                                                               boltzmann=self.boltzmann_mpc)
-                    else:
-                        q = self.model.model.compute_q(obs, actions, rewards, done)
-                        selected_actions = torch.argmax(q, dim=1).cpu().numpy()
-
-                self.model.set_train(True)
-                random_actions = np.random.randint(0, self.action_space, size=selected_actions.shape)
-                eps = self.eps_decay.get_y(self.model.get_train_steps())
-                do_random = np.random.choice(2, size=selected_actions.shape, p=[1. - eps, eps])
-                actions = np.where(do_random, random_actions, selected_actions)
-
-                self.emulator_state = next(self.emulator_iter).get_next(actions)[:5]
-
-                # add trajectory to replay buffer
-                self.reader.add(self.emulator_state, truncated_len=seq_len)
-
-                rewards = self.emulator_state[2][:, -1]
-                self.rewards += rewards
-                dones = self.emulator_state[3][:, -1] > 1e-6
-                if np.any(dones):
-                    rewards_per_ep = self.rewards[dones].mean()
-                    self.rewards[dones] = 0.0
-                    self.log_train_report({'rewards_per_ep': rewards_per_ep}, self.model.get_train_steps())
->>>>>>> 1f69c639
 
             train_batch = trim_batch(seq_len, train_batch)
             report = self.clean_report(self.run_batch(train_batch, train=train))
