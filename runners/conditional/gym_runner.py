import collections
import numpy as np

from pylego import misc

from models.baseconditional import BaseGymTDVAE
from .base_runner import BaseRunner


class GymRunner(BaseRunner):

    def __init__(self, flags, *args, **kwargs):
        super().__init__(flags, BaseGymTDVAE, ['loss', 'bce_diff', 'kl_div_qs_pb', 'kl_shift_qb_pt'])
        self.maxlen = flags.seq_len
        self.adv_start = flags.d_start
        self.d_weight = flags.d_weight

    def run_batch(self, batch, train=False):
        data = batch.get_next()
        images, actions = self.model.prepare_batch(data[0:2])
        # images = images.contiguous()  # FIXME necessary?
        loss, bce_diff, kl_div_qs_pb, kl_shift_qb_pt, bce_optimal = self.model.run_loss([images, actions])
        if train:
            self.model.train(loss, clip_grad_norm=self.flags.grad_norm)

        return collections.OrderedDict([('loss', loss.item()),
                                        ('bce_diff', bce_diff.item()),
                                        ('kl_div_qs_pb', kl_div_qs_pb.item()),
                                        ('kl_shift_qb_pt', kl_shift_qb_pt.item()),
                                        ('bce_optimal', bce_optimal.item())])

    def _visualize_split(self, split, t, n):
        bs = min(self.batch_size, 15)
        batch = next(self.reader.iter_batches(split, bs, shuffle=True, partial_batching=True, threads=self.threads,
                                              max_batches=1))
        images, actions = batch.get_next()[:2]
        images, actions = self.model.prepare_batch([images[:, :t + 2], actions[:, :t+2]])
        out = self.model.run_batch([images, t, n, actions], visualize=True)

        batch = images.cpu().numpy()
        out = out.cpu().numpy().reshape(out.shape[0], out.shape[1], batch.shape[2], batch.shape[3], batch.shape[4])
        vis_data = np.concatenate([batch, out], axis=1)
        bs, seq_len = vis_data.shape[:2]
        vis_data = vis_data.reshape(bs*seq_len, batch.shape[2], batch.shape[3], batch.shape[4])
        return vis_data, (bs, seq_len)

    def post_epoch_visualize(self, epoch, split):
<<<<<<< HEAD
        # if split == 'train':
        #     return
        print('* Visualizing', split)
        length = min(10, self.maxlen - 1)
        n = min(5, self.maxlen - length)
        vis_data, aspect = self._visualize_split(split, length, n)  # FIXME n is 1
        if split == 'test':
            fname = self.flags.log_dir + '/test.png'
        else:
            fname = self.flags.log_dir + '/{}'.format(split) + '%03d.png' % epoch
        misc.save_comparison_grid(fname, vis_data, rows_cols=aspect, border_shade=1.0, retain_sequence=True)
        print('* Visualizations saved to', fname)

        if split == 'test':
            print('* Generating more visualizations for', split)
            vis_data, aspect = self._visualize_split(split, length, n)  # FIXME n is 1
            fname = self.flags.log_dir + '/test_more.png'
            misc.save_comparison_grid(fname, vis_data, rows_cols=aspect, border_shade=1.0, retain_sequence=True)
            print('* More visualizations saved to', fname)
=======
        print('* Visualizing', split)
        vis_data, aspect = self._visualize_split(split, min(10, self.maxlen - 1), 1)  # FIXME n is 1
        fname = self.flags.log_dir + '/{}'.format(split) + '%03d.png' % epoch
        misc.save_comparison_grid(fname, vis_data, rows_cols=aspect, border_shade=1.0, retain_sequence=True)
        print('* Visualizations saved to', fname)
>>>>>>> 21ee67b3
<|MERGE_RESOLUTION|>--- conflicted
+++ resolved
@@ -45,30 +45,10 @@
         return vis_data, (bs, seq_len)
 
     def post_epoch_visualize(self, epoch, split):
-<<<<<<< HEAD
-        # if split == 'train':
-        #     return
         print('* Visualizing', split)
         length = min(10, self.maxlen - 1)
         n = min(5, self.maxlen - length)
         vis_data, aspect = self._visualize_split(split, length, n)  # FIXME n is 1
-        if split == 'test':
-            fname = self.flags.log_dir + '/test.png'
-        else:
-            fname = self.flags.log_dir + '/{}'.format(split) + '%03d.png' % epoch
-        misc.save_comparison_grid(fname, vis_data, rows_cols=aspect, border_shade=1.0, retain_sequence=True)
-        print('* Visualizations saved to', fname)
-
-        if split == 'test':
-            print('* Generating more visualizations for', split)
-            vis_data, aspect = self._visualize_split(split, length, n)  # FIXME n is 1
-            fname = self.flags.log_dir + '/test_more.png'
-            misc.save_comparison_grid(fname, vis_data, rows_cols=aspect, border_shade=1.0, retain_sequence=True)
-            print('* More visualizations saved to', fname)
-=======
-        print('* Visualizing', split)
-        vis_data, aspect = self._visualize_split(split, min(10, self.maxlen - 1), 1)  # FIXME n is 1
         fname = self.flags.log_dir + '/{}'.format(split) + '%03d.png' % epoch
         misc.save_comparison_grid(fname, vis_data, rows_cols=aspect, border_shade=1.0, retain_sequence=True)
-        print('* Visualizations saved to', fname)
->>>>>>> 21ee67b3
+        print('* Visualizations saved to', fname)