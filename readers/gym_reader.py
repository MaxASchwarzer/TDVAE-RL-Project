--- conflicted
+++ resolved
@@ -129,13 +129,8 @@
 class ReplayBuffer(Reader):
     '''Replay buffer implementing prioritized experience replay.'''
 
-<<<<<<< HEAD
-    def __init__(self, emulator, buffer_size, iters_per_epoch, t_diff_min, t_diff_max, initial_len=0,
+    def __init__(self, emulator, buffer_size, iters_per_epoch, t_diff_min, t_diff_max, gamma, initial_len=0,
                  clip_errors=2.0, skip_init=False,):
-=======
-    def __init__(self, emulator, buffer_size, iters_per_epoch, t_diff_min, t_diff_max, gamma, clip_errors=2.0,
-                 skip_init=False):
->>>>>>> 7e47e988
         self.t_diff_min = t_diff_min
         self.t_diff_max = t_diff_max
         self.clip_errors = clip_errors  # XXX default value ideal only for Seaquest
@@ -171,7 +166,6 @@
         for ob, action, reward, done in zip(*trajs):
             # generate random (t1, t2) combination
             # TODO don't let there be a done between t1 and t2
-<<<<<<< HEAD
             if new_len == 0:
                 new_len = ob.size(0)
             upper = max(0, new_len - t_diff_max - 1)
@@ -180,16 +174,11 @@
             else:
                 t1 = np.random.randint(0, upper)  # -1 to leave room for next reward
             t2 = t1 + np.random.randint(t_diff_min, min(t_diff_max + 1, new_len - t1-1))
-            self.buffer.add(priority, (ob, action, reward, done, t1, t2))
-=======
-            t1 = np.random.randint(0, ob.size(0) - t_diff_max - 1)  # -1 to leave room for next reward
-            t2 = t1 + np.random.randint(t_diff_min, t_diff_max + 1)
             if t1 + 1 <= t2:
                 returns = (self.gammas[:t2 - t1] * reward[t1 + 1:t2 + 1]).sum()
             else:
                 returns = 0.0
             self.buffer.add(priority, (ob, action, reward, done, t1, t2, returns))
->>>>>>> 7e47e988
 
     def update(self, indices, errors):
         priorities = self.calc_priority(errors)
